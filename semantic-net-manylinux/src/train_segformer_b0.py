#!/usr/bin/env python3
import argparse
from pathlib import Path

import torch
import torch.nn as nn
import torch.nn.functional as F
from torch.utils.data import DataLoader
from tqdm import tqdm
from transformers import SegformerForSemanticSegmentation

<<<<<<< HEAD
from dataset.rescuenet_patches import RescueNetPatches
=======
from .dataset.RescueNet_patches import RescueNetPatches
>>>>>>> 1db35071

NUM_CLASSES = 11

ID2LABEL = {
    0: "background",
    1: "water",
    2: "building_no_damage",
    3: "building_minor_damage",
    4: "building_major_damage",
    5: "building_total_destruction",
    6: "vehicle",
    7: "road_clear",
    8: "road_blocked",
    9: "tree",
    10: "pool",
}
LABEL2ID = {v: k for k, v in ID2LABEL.items()}


def get_class_weights(device: torch.device) -> torch.Tensor:
    # 背景, 木: 0.25 / 車, プール: 2.0 / その他: 1.0
    w = torch.ones(NUM_CLASSES, dtype=torch.float32)
    w[0] = 0.25  # background
    w[9] = 0.25  # tree
    w[6] = 2.0  # vehicle
    w[10] = 2.0  # pool
    return w.to(device)


def get_dataloaders(root: Path, batch_size: int, num_workers: int):
    train_ds = RescueNetPatches(root, split="train")
    val_ds = RescueNetPatches(root, split="val")

    train_loader = DataLoader(
        train_ds,
        batch_size=batch_size,
        shuffle=True,
        num_workers=num_workers,
        pin_memory=True,
    )
    val_loader = DataLoader(
        val_ds,
        batch_size=batch_size,
        shuffle=False,
        num_workers=num_workers,
        pin_memory=True,
    )
    return train_loader, val_loader


def build_model(device: torch.device):
    ckpt = "nvidia/segformer-b0-finetuned-ade-512-512"
    model = SegformerForSemanticSegmentation.from_pretrained(
        ckpt,
        num_labels=NUM_CLASSES,
        id2label=ID2LABEL,
        label2id=LABEL2ID,
        ignore_mismatched_sizes=True,  # 150クラス→11クラスでheadを差し替え
    )
    return model.to(device)


@torch.no_grad()
def evaluate(model, val_loader, criterion, device):
    model.eval()
    total_loss = 0.0
    n_batches = 0

    # IoU用の分子・分母集計
    inter = torch.zeros(NUM_CLASSES, dtype=torch.float64, device=device)
    union = torch.zeros(NUM_CLASSES, dtype=torch.float64, device=device)

    for images, masks in tqdm(val_loader, desc="val", leave=False):
        images = images.to(device, non_blocking=True)
        masks = masks.to(device, non_blocking=True)

        outputs = model(pixel_values=images)
        logits = outputs.logits  # (B, C, h, w)
        # ラベルと同じ 512x512 にリサイズ
        logits = F.interpolate(
            logits,
            size=masks.shape[-2:],
            mode="bilinear",
            align_corners=False,
        )

        loss = criterion(logits, masks)
        total_loss += loss.item()
        n_batches += 1

        preds = logits.argmax(dim=1)  # (B, H, W)

        for c in range(NUM_CLASSES):
            pred_c = preds == c
            mask_c = masks == c
            inter[c] += (pred_c & mask_c).sum()
            union[c] += (pred_c | mask_c).sum()

    avg_loss = total_loss / max(n_batches, 1)

    iou = inter / union.clamp(min=1)
    # union==0 のクラスは mIoU 計算から除外
    valid = union > 0
    miou = iou[valid].mean().item() if valid.any() else 0.0

    iou_cpu = iou.detach().cpu().tolist()

    return avg_loss, miou, iou_cpu


def train(args):
    device = torch.device("cuda" if torch.cuda.is_available() else "cpu")
    root = Path(args.data_root)

    train_loader, val_loader = get_dataloaders(
        root=root,
        batch_size=args.batch_size,
        num_workers=args.num_workers,
    )

    model = build_model(device)
    class_weights = get_class_weights(device)
    criterion = nn.CrossEntropyLoss(weight=class_weights)

    optimizer = torch.optim.AdamW(
        model.parameters(),
        lr=args.lr,
        weight_decay=1e-2,
    )
    lr_scheduler = torch.optim.lr_scheduler.CosineAnnealingLR(
        optimizer,
        T_max=args.epochs,
    )

    best_miou = 0.0
    out_dir = Path(args.out_dir)
    out_dir.mkdir(parents=True, exist_ok=True)

    for epoch in range(1, args.epochs + 1):
        model.train()
        running_loss = 0.0
        n_batches = 0

        pbar = tqdm(train_loader, desc=f"epoch {epoch}/{args.epochs}")
        for images, masks in pbar:
            images = images.to(device, non_blocking=True)
            masks = masks.to(device, non_blocking=True)

            optimizer.zero_grad()
            outputs = model(pixel_values=images)
            logits = outputs.logits
            logits = F.interpolate(
                logits,
                size=masks.shape[-2:],
                mode="bilinear",
                align_corners=False,
            )

            loss = criterion(logits, masks)
            loss.backward()
            nn.utils.clip_grad_norm_(model.parameters(), max_norm=1.0)
            optimizer.step()

            running_loss += loss.item()
            n_batches += 1
            pbar.set_postfix(loss=running_loss / n_batches)

        lr_scheduler.step()

        # validation
        val_loss, val_miou, per_class_iou = evaluate(
            model, val_loader, criterion, device
        )

        print(
            f"[epoch {epoch}] "
            f"train_loss={running_loss / n_batches:.4f} "
            f"val_loss={val_loss:.4f} "
            f"val_mIoU={val_miou:.4f}"
        )

        # 必要ならクラス別 IoU も軽く表示
        if epoch % args.print_iou_every == 0:
            for c, iou_c in enumerate(per_class_iou):
                print(f"  class {c:2d} ({ID2LABEL[c]:>24s}): IoU={iou_c:.4f}")

        # ベストモデルを保存
        if val_miou > best_miou:
            best_miou = val_miou
            ckpt_path = out_dir / "best_segformer_b0.pt"
            torch.save(
                {
                    "epoch": epoch,
                    "model_state_dict": model.state_dict(),
                    "optimizer_state_dict": optimizer.state_dict(),
                    "best_miou": best_miou,
                    "args": vars(args),
                },
                ckpt_path,
            )
            print(f"  -> best model updated: mIoU={best_miou:.4f}")

    # 最終モデルも保存しておく
    torch.save(model.state_dict(), out_dir / "last_segformer_b0.pt")


def parse_args():
    parser = argparse.ArgumentParser()
    parser.add_argument(
        "--data_root",
        type=str,
        default="/home/kinoko/development/github/sslab/dataset/RescueNet_patches",
    )
    parser.add_argument("--out_dir", type=str, default="./checkpoints_segformer_b0")
    parser.add_argument("--batch_size", type=int, default=8)
    parser.add_argument("--epochs", type=int, default=50)
    parser.add_argument("--lr", type=float, default=1e-4)
    parser.add_argument("--num_workers", type=int, default=4)
    parser.add_argument("--print_iou_every", type=int, default=5)
    return parser.parse_args()


if __name__ == "__main__":
    args = parse_args()
    train(args)<|MERGE_RESOLUTION|>--- conflicted
+++ resolved
@@ -9,11 +9,8 @@
 from tqdm import tqdm
 from transformers import SegformerForSemanticSegmentation
 
-<<<<<<< HEAD
 from dataset.rescuenet_patches import RescueNetPatches
-=======
-from .dataset.RescueNet_patches import RescueNetPatches
->>>>>>> 1db35071
+
 
 NUM_CLASSES = 11
 
