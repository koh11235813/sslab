---
# Base configuration for semantic network training and federated learning
#
# This file defines sensible defaults that apply across tasks.  Specific
# configurations for each task can override these values by extending
# this configuration.

device: cpu                 # running device (cpu, cuda)
lr: 0.001                   # learning rate for optimisers
local_epochs: 1             # number of local training epochs per round

task:
  name: disaster            # default task (disaster, netqos)

semantic:
  mode: features            # options: features, gradients
  bitwidth: 8               # bits used when quantising features
  topk: 0.1                 # sparsity ratio for gradients when mode=gradients

network:
  max_rate_bps: 1e6         # nominal maximum network bitrate (bits per second)
  rate_adaptation: true     # enable dynamic rate control

<<<<<<< HEAD
p2p:
  local_port: 5000          # UDP port used for peer-to-peer exchange
  listen_timeout: 1.0       # socket timeout in seconds while waiting for peers
=======
training:
  batch_size: 8             # default mini-batch size used by task loaders
  lr: 0.001                 # optimiser learning rate
  local_epochs: 1           # local epochs per communication round
  val_split: 0.2            # fraction of samples reserved for validation
>>>>>>> f442b933
<|MERGE_RESOLUTION|>--- conflicted
+++ resolved
@@ -17,18 +17,16 @@
   bitwidth: 8               # bits used when quantising features
   topk: 0.1                 # sparsity ratio for gradients when mode=gradients
 
-network:
-  max_rate_bps: 1e6         # nominal maximum network bitrate (bits per second)
-  rate_adaptation: true     # enable dynamic rate control
-
-<<<<<<< HEAD
-p2p:
-  local_port: 5000          # UDP port used for peer-to-peer exchange
-  listen_timeout: 1.0       # socket timeout in seconds while waiting for peers
-=======
 training:
   batch_size: 8             # default mini-batch size used by task loaders
   lr: 0.001                 # optimiser learning rate
   local_epochs: 1           # local epochs per communication round
   val_split: 0.2            # fraction of samples reserved for validation
->>>>>>> f442b933
+
+network:
+  max_rate_bps: 1e6         # nominal maximum network bitrate (bits per second)
+  rate_adaptation: true     # enable dynamic rate control
+  
+p2p:
+  local_port: 5000          # UDP port used for peer-to-peer exchange
+  listen_timeout: 1.0       # socket timeout in seconds while waiting for peers